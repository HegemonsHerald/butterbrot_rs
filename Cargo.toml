--- conflicted
+++ resolved
@@ -7,10 +7,7 @@
 [dependencies]
 rand  = "0.6.5"
 rayon = "1.0.3"
-<<<<<<< HEAD
 bmp   = "0.4.0"
-=======
->>>>>>> 97e51c7f
 
 [[bin]]
 name = "birb2bmp"
@@ -21,14 +18,9 @@
 path = "src/butterbrot.rs"
 
 [[bin]]
-<<<<<<< HEAD
 name = "birb2term"
-path = "src/birb2term.rs"
-=======
-name = "birb2term_rs"
 path = "src/birb2term.rs"
 
 [[bin]]
 name = "birb_combinator"
-path = "src/birb_combinator.rs"
->>>>>>> 97e51c7f
+path = "src/birb_combinator.rs"