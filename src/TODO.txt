
<<<<<<< HEAD
The birb_combinator tool.
=======
Documentation:

    - Readme with usage and examples of the three programs
    - Module level documentation for each of the modules
    - some actual renders
>>>>>>> 97e51c7f
<|MERGE_RESOLUTION|>--- conflicted
+++ resolved
@@ -1,10 +1,5 @@
-
-<<<<<<< HEAD
-The birb_combinator tool.
-=======
 Documentation:
 
     - Readme with usage and examples of the three programs
     - Module level documentation for each of the modules
-    - some actual renders
->>>>>>> 97e51c7f
+    - some actual renders